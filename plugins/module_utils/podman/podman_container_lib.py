from __future__ import (absolute_import, division, print_function)
import json  # noqa: F402
import shlex  # noqa: F402

from ansible.module_utils._text import to_bytes, to_native  # noqa: F402
from ansible_collections.containers.podman.plugins.module_utils.podman.common import LooseVersion
from ansible_collections.containers.podman.plugins.module_utils.podman.common import lower_keys
from ansible_collections.containers.podman.plugins.module_utils.podman.common import generate_systemd
from ansible_collections.containers.podman.plugins.module_utils.podman.common import normalize_signal

__metaclass__ = type

ARGUMENTS_SPEC_CONTAINER = dict(
    name=dict(required=True, type='str'),
    executable=dict(default='podman', type='str'),
    state=dict(type='str', default='started', choices=[
        'absent', 'present', 'stopped', 'started', 'created']),
    image=dict(type='str'),
    annotation=dict(type='dict'),
    authfile=dict(type='path'),
    blkio_weight=dict(type='int'),
    blkio_weight_device=dict(type='dict'),
    cap_add=dict(type='list', elements='str', aliases=['capabilities']),
    cap_drop=dict(type='list', elements='str'),
    cgroup_parent=dict(type='path'),
    cgroupns=dict(type='str'),
    cgroups=dict(type='str'),
    cidfile=dict(type='path'),
    cmd_args=dict(type='list', elements='str'),
    conmon_pidfile=dict(type='path'),
    command=dict(type='raw'),
    cpu_period=dict(type='int'),
    cpu_rt_period=dict(type='int'),
    cpu_rt_runtime=dict(type='int'),
    cpu_shares=dict(type='int'),
    cpus=dict(type='str'),
    cpuset_cpus=dict(type='str'),
    cpuset_mems=dict(type='str'),
    detach=dict(type='bool', default=True),
    debug=dict(type='bool', default=False),
    detach_keys=dict(type='str', no_log=False),
    device=dict(type='list', elements='str'),
    device_read_bps=dict(type='list', elements='str'),
    device_read_iops=dict(type='list', elements='str'),
    device_write_bps=dict(type='list', elements='str'),
    device_write_iops=dict(type='list', elements='str'),
    dns=dict(type='list', elements='str', aliases=['dns_servers']),
    dns_option=dict(type='str', aliases=['dns_opts']),
    dns_search=dict(type='str', aliases=['dns_search_domains']),
    entrypoint=dict(type='str'),
    env=dict(type='dict'),
    env_file=dict(type='path'),
    env_host=dict(type='bool'),
    etc_hosts=dict(type='dict', aliases=['add_hosts']),
    expose=dict(type='list', elements='str', aliases=[
                'exposed', 'exposed_ports']),
    force_restart=dict(type='bool', default=False,
                       aliases=['restart']),
    generate_systemd=dict(type='dict', default={}),
    gidmap=dict(type='list', elements='str'),
    group_add=dict(type='list', elements='str', aliases=['groups']),
    healthcheck=dict(type='str'),
    healthcheck_interval=dict(type='str'),
    healthcheck_retries=dict(type='int'),
    healthcheck_start_period=dict(type='str'),
    healthcheck_timeout=dict(type='str'),
    hostname=dict(type='str'),
    http_proxy=dict(type='bool'),
    image_volume=dict(type='str', choices=['bind', 'tmpfs', 'ignore']),
    image_strict=dict(type='bool', default=False),
    init=dict(type='bool'),
    init_path=dict(type='str'),
    interactive=dict(type='bool'),
    ip=dict(type='str'),
    ipc=dict(type='str', aliases=['ipc_mode']),
    kernel_memory=dict(type='str'),
    label=dict(type='dict', aliases=['labels']),
    label_file=dict(type='str'),
    log_driver=dict(type='str', choices=[
        'k8s-file', 'journald', 'json-file']),
    log_level=dict(
        type='str',
        choices=["debug", "info", "warn", "error", "fatal", "panic"]),
    log_opt=dict(type='dict', aliases=['log_options'],
                 options=dict(
        max_size=dict(type='str'),
        path=dict(type='str'),
        tag=dict(type='str'))),
    mac_address=dict(type='str'),
    memory=dict(type='str'),
    memory_reservation=dict(type='str'),
    memory_swap=dict(type='str'),
    memory_swappiness=dict(type='int'),
    mount=dict(type='list', elements='str', aliases=['mounts']),
    network=dict(type='list', elements='str', aliases=['net', 'network_mode']),
    network_aliases=dict(type='list', elements='str'),
    no_hosts=dict(type='bool'),
    oom_kill_disable=dict(type='bool'),
    oom_score_adj=dict(type='int'),
    pid=dict(type='str', aliases=['pid_mode']),
    pids_limit=dict(type='str'),
    pod=dict(type='str'),
    privileged=dict(type='bool'),
    publish=dict(type='list', elements='str', aliases=[
        'ports', 'published', 'published_ports']),
    publish_all=dict(type='bool'),
    read_only=dict(type='bool'),
    read_only_tmpfs=dict(type='bool'),
    recreate=dict(type='bool', default=False),
    requires=dict(type='list', elements='str'),
    restart_policy=dict(type='str'),
    rm=dict(type='bool', aliases=['remove', 'auto_remove']),
    rootfs=dict(type='bool'),
    secrets=dict(type='list', elements='str', no_log=True),
    security_opt=dict(type='list', elements='str'),
    shm_size=dict(type='str'),
    sig_proxy=dict(type='bool'),
    stop_signal=dict(type='int'),
    stop_timeout=dict(type='int'),
    subgidname=dict(type='str'),
    subuidname=dict(type='str'),
    sysctl=dict(type='dict'),
    systemd=dict(type='str'),
    timezone=dict(type='str'),
    tmpfs=dict(type='dict'),
    tty=dict(type='bool'),
    uidmap=dict(type='list', elements='str'),
    ulimit=dict(type='list', elements='str', aliases=['ulimits']),
    user=dict(type='str'),
    userns=dict(type='str', aliases=['userns_mode']),
    uts=dict(type='str'),
    volume=dict(type='list', elements='str', aliases=['volumes']),
    volumes_from=dict(type='list', elements='str'),
    workdir=dict(type='str', aliases=['working_dir'])
)


def init_options():
    default = {}
    opts = ARGUMENTS_SPEC_CONTAINER
    for k, v in opts.items():
        if 'default' in v:
            default[k] = v['default']
        else:
            default[k] = None
    return default


def update_options(opts_dict, container):
    def to_bool(x):
        return str(x).lower() not in ['no', 'false']

    aliases = {}
    for k, v in ARGUMENTS_SPEC_CONTAINER.items():
        if 'aliases' in v:
            for alias in v['aliases']:
                aliases[alias] = k
    for k in list(container):
        if k in aliases:
            key = aliases[k]
            container[key] = container.pop(k)
        else:
            key = k
        if ARGUMENTS_SPEC_CONTAINER[key]['type'] == 'list' and not isinstance(container[key], list):
            opts_dict[key] = [container[key]]
        elif ARGUMENTS_SPEC_CONTAINER[key]['type'] == 'bool' and not isinstance(container[key], bool):
            opts_dict[key] = to_bool(container[key])
        elif ARGUMENTS_SPEC_CONTAINER[key]['type'] == 'int' and not isinstance(container[key], int):
            opts_dict[key] = int(container[key])
        else:
            opts_dict[key] = container[key]

    return opts_dict


def set_container_opts(input_vars):
    default_options_templ = init_options()
    options_dict = update_options(default_options_templ, input_vars)
    return options_dict


class PodmanModuleParams:
    """Creates list of arguments for podman CLI command.

       Arguments:
           action {str} -- action type from 'run', 'stop', 'create', 'delete',
                           'start', 'restart'
           params {dict} -- dictionary of module parameters

       """

    def __init__(self, action, params, podman_version, module):
        self.params = params
        self.action = action
        self.podman_version = podman_version
        self.module = module

    def construct_command_from_params(self):
        """Create a podman command from given module parameters.

        Returns:
           list -- list of byte strings for Popen command
        """
        if self.action in ['start', 'stop', 'delete', 'restart']:
            return self.start_stop_delete()
        if self.action in ['create', 'run']:
            cmd = [self.action, '--name', self.params['name']]
            all_param_methods = [func for func in dir(self)
                                 if callable(getattr(self, func))
                                 and func.startswith("addparam")]
            params_set = (i for i in self.params if self.params[i] is not None)
            for param in params_set:
                func_name = "_".join(["addparam", param])
                if func_name in all_param_methods:
                    cmd = getattr(self, func_name)(cmd)
            cmd.append(self.params['image'])
            if self.params['command']:
                if isinstance(self.params['command'], list):
                    cmd += self.params['command']
                else:
                    cmd += self.params['command'].split()
            return [to_bytes(i, errors='surrogate_or_strict') for i in cmd]

    def start_stop_delete(self):

        if self.action in ['stop', 'start', 'restart']:
            cmd = [self.action, self.params['name']]
            return [to_bytes(i, errors='surrogate_or_strict') for i in cmd]

        if self.action == 'delete':
            cmd = ['rm', '-f', self.params['name']]
            return [to_bytes(i, errors='surrogate_or_strict') for i in cmd]

    def check_version(self, param, minv=None, maxv=None):
        if minv and LooseVersion(minv) > LooseVersion(
                self.podman_version):
            self.module.fail_json(msg="Parameter %s is supported from podman "
                                  "version %s only! Current version is %s" % (
                                      param, minv, self.podman_version))
        if maxv and LooseVersion(maxv) < LooseVersion(
                self.podman_version):
            self.module.fail_json(msg="Parameter %s is supported till podman "
                                  "version %s only! Current version is %s" % (
                                      param, minv, self.podman_version))

    def addparam_annotation(self, c):
        for annotate in self.params['annotation'].items():
            c += ['--annotation', '='.join(annotate)]
        return c

    def addparam_authfile(self, c):
        return c + ['--authfile', self.params['authfile']]

    def addparam_blkio_weight(self, c):
        return c + ['--blkio-weight', self.params['blkio_weight']]

    def addparam_blkio_weight_device(self, c):
        for blkio in self.params['blkio_weight_device'].items():
            c += ['--blkio-weight-device', ':'.join(blkio)]
        return c

    def addparam_cap_add(self, c):
        for cap_add in self.params['cap_add']:
            c += ['--cap-add', cap_add]
        return c

    def addparam_cap_drop(self, c):
        for cap_drop in self.params['cap_drop']:
            c += ['--cap-drop', cap_drop]
        return c

    def addparam_cgroups(self, c):
        self.check_version('--cgroups', minv='1.6.0')
        return c + ['--cgroups=%s' % self.params['cgroups']]

    def addparam_cgroupns(self, c):
        self.check_version('--cgroupns', minv='1.6.2')
        return c + ['--cgroupns=%s' % self.params['cgroupns']]

    def addparam_cgroup_parent(self, c):
        return c + ['--cgroup-parent', self.params['cgroup_parent']]

    def addparam_cidfile(self, c):
        return c + ['--cidfile', self.params['cidfile']]

    def addparam_conmon_pidfile(self, c):
        return c + ['--conmon-pidfile', self.params['conmon_pidfile']]

    def addparam_cpu_period(self, c):
        return c + ['--cpu-period', self.params['cpu_period']]

    def addparam_cpu_rt_period(self, c):
        return c + ['--cpu-rt-period', self.params['cpu_rt_period']]

    def addparam_cpu_rt_runtime(self, c):
        return c + ['--cpu-rt-runtime', self.params['cpu_rt_runtime']]

    def addparam_cpu_shares(self, c):
        return c + ['--cpu-shares', self.params['cpu_shares']]

    def addparam_cpus(self, c):
        return c + ['--cpus', self.params['cpus']]

    def addparam_cpuset_cpus(self, c):
        return c + ['--cpuset-cpus', self.params['cpuset_cpus']]

    def addparam_cpuset_mems(self, c):
        return c + ['--cpuset-mems', self.params['cpuset_mems']]

    def addparam_detach(self, c):
        return c + ['--detach=%s' % self.params['detach']]

    def addparam_detach_keys(self, c):
        return c + ['--detach-keys', self.params['detach_keys']]

    def addparam_device(self, c):
        for dev in self.params['device']:
            c += ['--device', dev]
        return c

    def addparam_device_read_bps(self, c):
        for dev in self.params['device_read_bps']:
            c += ['--device-read-bps', dev]
        return c

    def addparam_device_read_iops(self, c):
        for dev in self.params['device_read_iops']:
            c += ['--device-read-iops', dev]
        return c

    def addparam_device_write_bps(self, c):
        for dev in self.params['device_write_bps']:
            c += ['--device-write-bps', dev]
        return c

    def addparam_device_write_iops(self, c):
        for dev in self.params['device_write_iops']:
            c += ['--device-write-iops', dev]
        return c

    def addparam_dns(self, c):
        return c + ['--dns', ','.join(self.params['dns'])]

    def addparam_dns_option(self, c):
        return c + ['--dns-option', self.params['dns_option']]

    def addparam_dns_search(self, c):
        return c + ['--dns-search', self.params['dns_search']]

    def addparam_entrypoint(self, c):
        return c + ['--entrypoint', self.params['entrypoint']]

    def addparam_env(self, c):
        for env_value in self.params['env'].items():
            c += ['--env',
                  b"=".join([to_bytes(k, errors='surrogate_or_strict')
                             for k in env_value])]
        return c

    def addparam_env_file(self, c):
        return c + ['--env-file', self.params['env_file']]

    def addparam_env_host(self, c):
        self.check_version('--env-host', minv='1.5.0')
        return c + ['--env-host=%s' % self.params['env_host']]

    def addparam_etc_hosts(self, c):
        for host_ip in self.params['etc_hosts'].items():
            c += ['--add-host', ':'.join(host_ip)]
        return c

    def addparam_expose(self, c):
        for exp in self.params['expose']:
            c += ['--expose', exp]
        return c

    def addparam_gidmap(self, c):
        for gidmap in self.params['gidmap']:
            c += ['--gidmap', gidmap]
        return c

    def addparam_group_add(self, c):
        for g in self.params['group_add']:
            c += ['--group-add', g]
        return c

    def addparam_healthcheck(self, c):
        return c + ['--healthcheck-command', self.params['healthcheck']]

    def addparam_healthcheck_interval(self, c):
        return c + ['--healthcheck-interval',
                    self.params['healthcheck_interval']]

    def addparam_healthcheck_retries(self, c):
        return c + ['--healthcheck-retries',
                    self.params['healthcheck_retries']]

    def addparam_healthcheck_start_period(self, c):
        return c + ['--healthcheck-start-period',
                    self.params['healthcheck_start_period']]

    def addparam_healthcheck_timeout(self, c):
        return c + ['--healthcheck-timeout',
                    self.params['healthcheck_timeout']]

    def addparam_hostname(self, c):
        return c + ['--hostname', self.params['hostname']]

    def addparam_http_proxy(self, c):
        return c + ['--http-proxy=%s' % self.params['http_proxy']]

    def addparam_image_volume(self, c):
        return c + ['--image-volume', self.params['image_volume']]

    def addparam_init(self, c):
        if self.params['init']:
            c += ['--init']
        return c

    def addparam_init_path(self, c):
        return c + ['--init-path', self.params['init_path']]

    def addparam_interactive(self, c):
        return c + ['--interactive=%s' % self.params['interactive']]

    def addparam_ip(self, c):
        return c + ['--ip', self.params['ip']]

    def addparam_ipc(self, c):
        return c + ['--ipc', self.params['ipc']]

    def addparam_kernel_memory(self, c):
        return c + ['--kernel-memory', self.params['kernel_memory']]

    def addparam_label(self, c):
        for label in self.params['label'].items():
            c += ['--label', b'='.join([to_bytes(la, errors='surrogate_or_strict')
                                        for la in label])]
        return c

    def addparam_label_file(self, c):
        return c + ['--label-file', self.params['label_file']]

    def addparam_log_driver(self, c):
        return c + ['--log-driver', self.params['log_driver']]

    def addparam_log_opt(self, c):
        for k, v in self.params['log_opt'].items():
            if v is not None:
                c += ['--log-opt',
                      b"=".join([to_bytes(k.replace('max_size', 'max-size'),
                                          errors='surrogate_or_strict'),
                                 to_bytes(v,
                                          errors='surrogate_or_strict')])]
        return c

    def addparam_log_level(self, c):
        return c + ['--log-level', self.params['log_level']]

    def addparam_mac_address(self, c):
        return c + ['--mac-address', self.params['mac_address']]

    def addparam_memory(self, c):
        return c + ['--memory', self.params['memory']]

    def addparam_memory_reservation(self, c):
        return c + ['--memory-reservation', self.params['memory_reservation']]

    def addparam_memory_swap(self, c):
        return c + ['--memory-swap', self.params['memory_swap']]

    def addparam_memory_swappiness(self, c):
        return c + ['--memory-swappiness', self.params['memory_swappiness']]

    def addparam_mount(self, c):
        for mnt in self.params['mount']:
            if mnt:
                c += ['--mount', mnt]
        return c

    def addparam_network(self, c):
        return c + ['--network', ",".join(self.params['network'])]

    def addparam_network_aliases(self, c):
        for alias in self.params['network_aliases']:
            c += ['--network-alias', alias]
        return c

    def addparam_no_hosts(self, c):
        return c + ['--no-hosts=%s' % self.params['no_hosts']]

    def addparam_oom_kill_disable(self, c):
        return c + ['--oom-kill-disable=%s' % self.params['oom_kill_disable']]

    def addparam_oom_score_adj(self, c):
        return c + ['--oom-score-adj', self.params['oom_score_adj']]

    def addparam_pid(self, c):
        return c + ['--pid', self.params['pid']]

    def addparam_pids_limit(self, c):
        return c + ['--pids-limit', self.params['pids_limit']]

    def addparam_pod(self, c):
        return c + ['--pod', self.params['pod']]

    def addparam_privileged(self, c):
        return c + ['--privileged=%s' % self.params['privileged']]

    def addparam_publish(self, c):
        for pub in self.params['publish']:
            c += ['--publish', pub]
        return c

    def addparam_publish_all(self, c):
        return c + ['--publish-all=%s' % self.params['publish_all']]

    def addparam_read_only(self, c):
        return c + ['--read-only=%s' % self.params['read_only']]

    def addparam_read_only_tmpfs(self, c):
        return c + ['--read-only-tmpfs=%s' % self.params['read_only_tmpfs']]

    def addparam_requires(self, c):
        return c + ['--requires', ",".join(self.params['requires'])]

    def addparam_restart_policy(self, c):
        return c + ['--restart=%s' % self.params['restart_policy']]

    def addparam_rm(self, c):
        if self.params['rm']:
            c += ['--rm']
        return c

    def addparam_rootfs(self, c):
        return c + ['--rootfs=%s' % self.params['rootfs']]

    def addparam_secrets(self, c):
        for secret in self.params['secrets']:
            c += ['--secret', secret]
        return c

    def addparam_security_opt(self, c):
        for secopt in self.params['security_opt']:
            c += ['--security-opt', secopt]
        return c

    def addparam_shm_size(self, c):
        return c + ['--shm-size', self.params['shm_size']]

    def addparam_sig_proxy(self, c):
        return c + ['--sig-proxy=%s' % self.params['sig_proxy']]

    def addparam_stop_signal(self, c):
        return c + ['--stop-signal', self.params['stop_signal']]

    def addparam_stop_timeout(self, c):
        return c + ['--stop-timeout', self.params['stop_timeout']]

    def addparam_subgidname(self, c):
        return c + ['--subgidname', self.params['subgidname']]

    def addparam_subuidname(self, c):
        return c + ['--subuidname', self.params['subuidname']]

    def addparam_sysctl(self, c):
        for sysctl in self.params['sysctl'].items():
            c += ['--sysctl',
                  b"=".join([to_bytes(k, errors='surrogate_or_strict')
                             for k in sysctl])]
        return c

    def addparam_systemd(self, c):
        return c + ['--systemd=%s' % str(self.params['systemd']).lower()]

    def addparam_tmpfs(self, c):
        for tmpfs in self.params['tmpfs'].items():
            c += ['--tmpfs', ':'.join(tmpfs)]
        return c

    def addparam_timezone(self, c):
        return c + ['--tz=%s' % self.params['timezone']]

    def addparam_tty(self, c):
        return c + ['--tty=%s' % self.params['tty']]

    def addparam_uidmap(self, c):
        for uidmap in self.params['uidmap']:
            c += ['--uidmap', uidmap]
        return c

    def addparam_ulimit(self, c):
        for u in self.params['ulimit']:
            c += ['--ulimit', u]
        return c

    def addparam_user(self, c):
        return c + ['--user', self.params['user']]

    def addparam_userns(self, c):
        return c + ['--userns', self.params['userns']]

    def addparam_uts(self, c):
        return c + ['--uts', self.params['uts']]

    def addparam_volume(self, c):
        for vol in self.params['volume']:
            if vol:
                c += ['--volume', vol]
        return c

    def addparam_volumes_from(self, c):
        for vol in self.params['volumes_from']:
            c += ['--volumes-from', vol]
        return c

    def addparam_workdir(self, c):
        return c + ['--workdir', self.params['workdir']]

    # Add your own args for podman command
    def addparam_cmd_args(self, c):
        return c + self.params['cmd_args']


class PodmanDefaults:
    def __init__(self, image_info, podman_version):
        self.version = podman_version
        self.image_info = image_info
        self.defaults = {
            "blkio_weight": 0,
            "cgroups": "default",
            "cidfile": "",
            "cpus": 0.0,
            "cpu_shares": 0,
            "cpu_quota": 0,
            "cpu_period": 0,
            "cpu_rt_runtime": 0,
            "cpu_rt_period": 0,
            "cpuset_cpus": "",
            "cpuset_mems": "",
            "detach": True,
            "device": [],
            "env_host": False,
            "etc_hosts": {},
            "group_add": [],
            "ipc": "",
            "kernelmemory": "0",
            "log_level": "error",
            "memory": "0",
            "memory_swap": "0",
            "memory_reservation": "0",
            # "memory_swappiness": -1,
            "no_hosts": False,
            # libpod issue with networks in inspection
            "oom_score_adj": 0,
            "pid": "",
            "privileged": False,
            "read_only": False,
            "rm": False,
            "security_opt": [],
            "stop_signal": self.image_info['config'].get('stopsignal', "15"),
            "tty": False,
            "user": self.image_info.get('user', ''),
            "workdir": self.image_info['config'].get('workingdir', '/'),
            "uts": "",
        }

    def default_dict(self):
        # make here any changes to self.defaults related to podman version
        # https://github.com/containers/libpod/pull/5669
        if (LooseVersion(self.version) >= LooseVersion('1.8.0')
                and LooseVersion(self.version) < LooseVersion('1.9.0')):
            self.defaults['cpu_shares'] = 1024
        if (LooseVersion(self.version) >= LooseVersion('2.0.0')):
            self.defaults['network'] = ["slirp4netns"]
            self.defaults['ipc'] = "private"
            self.defaults['uts'] = "private"
            self.defaults['pid'] = "private"
        if (LooseVersion(self.version) >= LooseVersion('3.0.0')):
            self.defaults['log_level'] = "warning"
        if (LooseVersion(self.version) >= LooseVersion('4.1.0')):
            self.defaults['ipc'] = "shareable"
        return self.defaults


class PodmanContainerDiff:
    def __init__(self, module, module_params, info, image_info, podman_version):
        self.module = module
        self.module_params = module_params
        self.version = podman_version
        self.default_dict = None
        self.info = lower_keys(info)
        self.image_info = lower_keys(image_info)
        self.params = self.defaultize()
        self.diff = {'before': {}, 'after': {}}
        self.non_idempotent = {}

    def defaultize(self):
        params_with_defaults = {}
        self.default_dict = PodmanDefaults(
            self.image_info, self.version).default_dict()
        for p in self.module_params:
            if self.module_params[p] is None and p in self.default_dict:
                params_with_defaults[p] = self.default_dict[p]
            else:
                params_with_defaults[p] = self.module_params[p]
        return params_with_defaults

    def _diff_update_and_compare(self, param_name, before, after):
        if before != after:
            self.diff['before'].update({param_name: before})
            self.diff['after'].update({param_name: after})
            return True
        return False

    def diffparam_annotation(self):
        before = self.info['config']['annotations'] or {}
        after = before.copy()
        if self.module_params['annotation'] is not None:
            after.update(self.params['annotation'])
        return self._diff_update_and_compare('annotation', before, after)

    def diffparam_env_host(self):
        # It's impossible to get from inspest, recreate it if not default
        before = False
        after = self.params['env_host']
        return self._diff_update_and_compare('env_host', before, after)

    def diffparam_blkio_weight(self):
        before = self.info['hostconfig']['blkioweight']
        after = self.params['blkio_weight']
        return self._diff_update_and_compare('blkio_weight', before, after)

    def diffparam_blkio_weight_device(self):
        before = self.info['hostconfig']['blkioweightdevice']
        if before == [] and self.module_params['blkio_weight_device'] is None:
            after = []
        else:
            after = self.params['blkio_weight_device']
        return self._diff_update_and_compare('blkio_weight_device', before, after)

    def diffparam_cap_add(self):
        before = self.info['effectivecaps'] or []
        before = [i.lower() for i in before]
        after = []
        if self.module_params['cap_add'] is not None:
            for cap in self.module_params['cap_add']:
                cap = cap.lower()
                cap = cap if cap.startswith('cap_') else 'cap_' + cap
                after.append(cap)
        after += before
        before, after = sorted(list(set(before))), sorted(list(set(after)))
        return self._diff_update_and_compare('cap_add', before, after)

    def diffparam_cap_drop(self):
        before = self.info['effectivecaps'] or []
        before = [i.lower() for i in before]
        after = before[:]
        if self.module_params['cap_drop'] is not None:
            for cap in self.module_params['cap_drop']:
                cap = cap.lower()
                cap = cap if cap.startswith('cap_') else 'cap_' + cap
                if cap in after:
                    after.remove(cap)
        before, after = sorted(list(set(before))), sorted(list(set(after)))
        return self._diff_update_and_compare('cap_drop', before, after)

    def diffparam_cgroup_parent(self):
        before = self.info['hostconfig']['cgroupparent']
        after = self.params['cgroup_parent']
        if after is None:
            after = before
        return self._diff_update_and_compare('cgroup_parent', before, after)

    def diffparam_cgroups(self):
        # Cgroups output is not supported in all versions
        if 'cgroups' in self.info['hostconfig']:
            before = self.info['hostconfig']['cgroups']
            after = self.params['cgroups']
            return self._diff_update_and_compare('cgroups', before, after)
        return False

    def diffparam_cidfile(self):
        before = self.info['hostconfig']['containeridfile']
        after = self.params['cidfile']
        labels = self.info['config']['labels'] or {}
        # Ignore cidfile that is coming from systemd files
        # https://github.com/containers/ansible-podman-collections/issues/276
        if 'podman_systemd_unit' in labels:
            after = before
        return self._diff_update_and_compare('cidfile', before, after)

    def diffparam_command(self):
        # TODO(sshnaidm): to inspect image to get the default command
        if self.module_params['command'] is not None:
            before = self.info['config']['cmd']
            after = self.params['command']
            if isinstance(after, str):
                after = shlex.split(after)
            return self._diff_update_and_compare('command', before, after)
        return False

    def diffparam_conmon_pidfile(self):
        before = self.info['conmonpidfile']
        if self.module_params['conmon_pidfile'] is None:
            after = before
        else:
            after = self.params['conmon_pidfile']
        return self._diff_update_and_compare('conmon_pidfile', before, after)

    def diffparam_cpu_period(self):
        before = self.info['hostconfig']['cpuperiod']
        after = self.params['cpu_period']
        return self._diff_update_and_compare('cpu_period', before, after)

    def diffparam_cpu_rt_period(self):
        before = self.info['hostconfig']['cpurealtimeperiod']
        after = self.params['cpu_rt_period']
        return self._diff_update_and_compare('cpu_rt_period', before, after)

    def diffparam_cpu_rt_runtime(self):
        before = self.info['hostconfig']['cpurealtimeruntime']
        after = self.params['cpu_rt_runtime']
        return self._diff_update_and_compare('cpu_rt_runtime', before, after)

    def diffparam_cpu_shares(self):
        before = self.info['hostconfig']['cpushares']
        after = self.params['cpu_shares']
        return self._diff_update_and_compare('cpu_shares', before, after)

    def diffparam_cpus(self):
        before = int(self.info['hostconfig']['nanocpus']) / 1000000000
        after = self.params['cpus']
        return self._diff_update_and_compare('cpus', before, after)

    def diffparam_cpuset_cpus(self):
        before = self.info['hostconfig']['cpusetcpus']
        after = self.params['cpuset_cpus']
        return self._diff_update_and_compare('cpuset_cpus', before, after)

    def diffparam_cpuset_mems(self):
        before = self.info['hostconfig']['cpusetmems']
        after = self.params['cpuset_mems']
        return self._diff_update_and_compare('cpuset_mems', before, after)

    def diffparam_device(self):
        before = [":".join([i['pathonhost'], i['pathincontainer']])
                  for i in self.info['hostconfig']['devices']]
        after = [":".join(i.split(":")[:2]) for i in self.params['device']]
        before, after = sorted(list(set(before))), sorted(list(set(after)))
        return self._diff_update_and_compare('devices', before, after)

    def diffparam_device_read_bps(self):
        before = self.info['hostconfig']['blkiodevicereadbps'] or []
        before = ["%s:%s" % (i['path'], i['rate']) for i in before]
        after = self.params['device_read_bps'] or []
        before, after = sorted(list(set(before))), sorted(list(set(after)))
        return self._diff_update_and_compare('device_read_bps', before, after)

    def diffparam_device_read_iops(self):
        before = self.info['hostconfig']['blkiodevicereadiops'] or []
        before = ["%s:%s" % (i['path'], i['rate']) for i in before]
        after = self.params['device_read_iops'] or []
        before, after = sorted(list(set(before))), sorted(list(set(after)))
        return self._diff_update_and_compare('device_read_iops', before, after)

    def diffparam_device_write_bps(self):
        before = self.info['hostconfig']['blkiodevicewritebps'] or []
        before = ["%s:%s" % (i['path'], i['rate']) for i in before]
        after = self.params['device_write_bps'] or []
        before, after = sorted(list(set(before))), sorted(list(set(after)))
        return self._diff_update_and_compare('device_write_bps', before, after)

    def diffparam_device_write_iops(self):
        before = self.info['hostconfig']['blkiodevicewriteiops'] or []
        before = ["%s:%s" % (i['path'], i['rate']) for i in before]
        after = self.params['device_write_iops'] or []
        before, after = sorted(list(set(before))), sorted(list(set(after)))
        return self._diff_update_and_compare('device_write_iops', before, after)

    # Limited idempotency, it can't guess default values
    def diffparam_env(self):
        env_before = self.info['config']['env'] or {}
        before = {i.split("=")[0]: "=".join(i.split("=")[1:])
                  for i in env_before}
        after = before.copy()
        if self.params['env']:
            after.update({k: str(v) for k, v in self.params['env'].items()})
        return self._diff_update_and_compare('env', before, after)

    def diffparam_etc_hosts(self):
        if self.info['hostconfig']['extrahosts']:
            before = dict([i.split(":")
                           for i in self.info['hostconfig']['extrahosts']])
        else:
            before = {}
        after = self.params['etc_hosts']
        return self._diff_update_and_compare('etc_hosts', before, after)

    def diffparam_group_add(self):
        before = self.info['hostconfig']['groupadd']
        after = self.params['group_add']
        return self._diff_update_and_compare('group_add', before, after)

    # Healthcheck is only defined in container config if a healthcheck
    # was configured; otherwise the config key isn't part of the config.
    def diffparam_healthcheck(self):
        if 'healthcheck' in self.info['config']:
            # the "test" key is a list of 2 items where the first one is
            # "CMD-SHELL" and the second one is the actual healthcheck command.
            before = self.info['config']['healthcheck']['test'][1]
        else:
            before = ''
        after = self.params['healthcheck'] or before
        return self._diff_update_and_compare('healthcheck', before, after)

    # Because of hostname is random generated, this parameter has partial idempotency only.
    def diffparam_hostname(self):
        before = self.info['config']['hostname']
        after = self.params['hostname'] or before
        return self._diff_update_and_compare('hostname', before, after)

    def diffparam_image(self):
        before_id = self.info['image']
        after_id = self.image_info['id']
        if before_id == after_id:
            return self._diff_update_and_compare('image', before_id, after_id)
        before = self.info['config']['image']
        after = self.params['image']
        mode = self.params['image_strict']
        if mode is None or not mode:
            # In a idempotency 'lite mode' assume all images from different registries are the same
            before = before.replace(":latest", "")
            after = after.replace(":latest", "")
            before = before.split("/")[-1]
            after = after.split("/")[-1]
        else:
            return self._diff_update_and_compare('image', before_id, after_id)
        return self._diff_update_and_compare('image', before, after)

    def diffparam_ipc(self):
        before = self.info['hostconfig']['ipcmode']
        after = self.params['ipc']
        if self.params['pod'] and not self.module_params['ipc']:
            after = before
        return self._diff_update_and_compare('ipc', before, after)

    def diffparam_label(self):
        before = self.info['config']['labels'] or {}
        after = self.image_info.get('labels') or {}
        if self.params['label']:
            after.update({
                str(k).lower(): str(v)
                for k, v in self.params['label'].items()
            })
        # Strip out labels that are coming from systemd files
        # https://github.com/containers/ansible-podman-collections/issues/276
        if 'podman_systemd_unit' in before:
            after.pop('podman_systemd_unit', None)
            before.pop('podman_systemd_unit', None)
        return self._diff_update_and_compare('label', before, after)

    def diffparam_log_driver(self):
        before = self.info['hostconfig']['logconfig']['type']
        if self.module_params['log_driver'] is not None:
            after = self.params['log_driver']
        else:
            after = before
        return self._diff_update_and_compare('log_driver', before, after)

    # Parameter has limited idempotency, unable to guess the default log_path
    def diffparam_log_opt(self):
        before, after = {}, {}

        # Log path
        path_before = None
        if 'logpath' in self.info:
            path_before = self.info['logpath']
        # For Podman v3
        if ('logconfig' in self.info['hostconfig'] and
                'path' in self.info['hostconfig']['logconfig']):
            path_before = self.info['hostconfig']['logconfig']['path']
        if path_before is not None:
            if (self.module_params['log_opt'] and
                    'path' in self.module_params['log_opt'] and
                    self.module_params['log_opt']['path'] is not None):
                path_after = self.params['log_opt']['path']
            else:
                path_after = path_before
            if path_before != path_after:
                before.update({'log-path': path_before})
                after.update({'log-path': path_after})

        # Log tag
        tag_before = None
        if 'logtag' in self.info:
            tag_before = self.info['logtag']
        # For Podman v3
        if ('logconfig' in self.info['hostconfig'] and
                'tag' in self.info['hostconfig']['logconfig']):
            tag_before = self.info['hostconfig']['logconfig']['tag']
        if tag_before is not None:
            if (self.module_params['log_opt'] and
                    'tag' in self.module_params['log_opt'] and
                    self.module_params['log_opt']['tag'] is not None):
                tag_after = self.params['log_opt']['tag']
            else:
                tag_after = ''
            if tag_before != tag_after:
                before.update({'log-tag': tag_before})
                after.update({'log-tag': tag_after})

        # Log size
        # For Podman v3
        # size_before = '0B'
        # TODO(sshnaidm): integrate B/KB/MB/GB calculation for sizes
        # if ('logconfig' in self.info['hostconfig'] and
        #         'size' in self.info['hostconfig']['logconfig']):
        #     size_before = self.info['hostconfig']['logconfig']['size']
        # if size_before != '0B':
        #     if (self.module_params['log_opt'] and
        #             'max_size' in self.module_params['log_opt'] and
        #             self.module_params['log_opt']['max_size'] is not None):
        #         size_after = self.params['log_opt']['max_size']
        #     else:
        #         size_after = ''
        #     if size_before != size_after:
        #         before.update({'log-size': size_before})
        #         after.update({'log-size': size_after})

        return self._diff_update_and_compare('log_opt', before, after)

    def diffparam_mac_address(self):
        before = str(self.info['networksettings']['macaddress'])
        if not before and self.info['networksettings'].get('networks'):
            nets = self.info['networksettings']['networks']
            macs = [
                nets[i]["macaddress"] for i in nets if nets[i]["macaddress"]]
            if macs:
                before = macs[0]
        if not before and 'createcommand' in self.info['config']:
            cr_com = self.info['config']['createcommand']
            if '--mac-address' in cr_com:
                before = cr_com[cr_com.index('--mac-address') + 1].lower()
        if self.module_params['mac_address'] is not None:
            after = self.params['mac_address']
        else:
            after = before
        return self._diff_update_and_compare('mac_address', before, after)

<<<<<<< HEAD
    def diffparam_memory(self):
        before = str(self.info['hostconfig']['memory'])
        after = self.params['memory']
        return self._diff_update_and_compare('memory', before, after)

    def diffparam_memory_swap(self):
        # By default it's twice memory parameter
        before = str(self.info['hostconfig']['memoryswap'])
        after = self.params['memory_swap']
        if (self.module_params['memory_swap'] is None
                and self.params['memory'] != 0
                and self.params['memory'].isdigit()):
            after = str(int(self.params['memory']) * 2)
        return self._diff_update_and_compare('memory_swap', before, after)

    def diffparam_memory_reservation(self):
        before = str(self.info['hostconfig']['memoryreservation'])
        after = self.params['memory_reservation']
        return self._diff_update_and_compare('memory_reservation', before, after)

    def diffparam_mount(self):
        before = []
        if self.info['config']['createcommand']:
            cr_com = self.info['config']['createcommand']
            for i, v in enumerate(cr_com):
                if v == '--mount':
                    before.append(cr_com[i + 1])
        after = self.params.get('mount')
        if not after:
            after = []
        before, after = sorted(list(set(before))), sorted(list(set(after)))
        return self._diff_update_and_compare('mount', before, after)

=======
>>>>>>> 33b28086
    def diffparam_network(self):
        net_mode_before = self.info['hostconfig']['networkmode']
        net_mode_after = ''
        before = list(self.info['networksettings'].get('networks', {}))
        # Remove default 'podman' network in v3 for comparison
        if before == ['podman']:
            before = []
        # Special case for options for slirp4netns rootless networking from v2
        if net_mode_before == 'slirp4netns' and 'createcommand' in self.info['config']:
            cr_com = self.info['config']['createcommand']
            if '--network' in cr_com:
                cr_net = cr_com[cr_com.index('--network') + 1].lower()
                if 'slirp4netns:' in cr_net:
                    before = [cr_net]
        after = self.params['network'] or []
        # If container is in pod and no networks are provided
        if not self.module_params['network'] and self.params['pod']:
            after = before
            return self._diff_update_and_compare('network', before, after)
        # Check special network modes
        if after in [['bridge'], ['host'], ['slirp4netns'], ['none']]:
            net_mode_after = after[0]
        # If changes are only for network mode and container has no networks
        if net_mode_after and not before:
            # Remove differences between v1 and v2
            net_mode_after = net_mode_after.replace('bridge', 'default')
            net_mode_after = net_mode_after.replace('slirp4netns', 'default')
            net_mode_before = net_mode_before.replace('bridge', 'default')
            net_mode_before = net_mode_before.replace('slirp4netns', 'default')
            return self._diff_update_and_compare('network', net_mode_before, net_mode_after)
        # If container is attached to network of a different container
        if "container" in net_mode_before:
            for netw in after:
                if "container" in netw:
                    before = after = netw
        before, after = sorted(list(set(before))), sorted(list(set(after)))
        return self._diff_update_and_compare('network', before, after)

    def diffparam_oom_score_adj(self):
        before = self.info['hostconfig']['oomscoreadj']
        after = self.params['oom_score_adj']
        return self._diff_update_and_compare('oom_score_adj', before, after)

    def diffparam_privileged(self):
        before = self.info['hostconfig']['privileged']
        after = self.params['privileged']
        return self._diff_update_and_compare('privileged', before, after)

    def diffparam_pid(self):
        before = self.info['hostconfig']['pidmode']
        after = self.params['pid']
        return self._diff_update_and_compare('pid', before, after)

    # TODO(sshnaidm) Need to add port ranges support
    def diffparam_publish(self):
        def compose(p, h):
            s = ":".join(
                [str(h["hostport"]), p.replace('/tcp', '')]
            ).strip(":")
            if h['hostip']:
                return ":".join([h['hostip'], s])
            return s

        ports = self.info['hostconfig']['portbindings']
        before = []
        for port, hosts in ports.items():
            if hosts:
                for h in hosts:
                    before.append(compose(port, h))
        after = self.params['publish'] or []
        if self.params['publish_all']:
            image_ports = self.image_info['config'].get('exposedports', {})
            if image_ports:
                after += list(image_ports.keys())
        after = [
            i.replace("/tcp", "").replace("[", "").replace("]", "")
            for i in after]
        # No support for port ranges yet
        for ports in after:
            if "-" in ports:
                return self._diff_update_and_compare('publish', '', '')
        before, after = sorted(list(set(before))), sorted(list(set(after)))
        return self._diff_update_and_compare('publish', before, after)

    def diffparam_read_only(self):
        before = self.info['hostconfig']['readonlyrootfs']
        after = self.params['read_only']
        return self._diff_update_and_compare('read_only', before, after)

    def diffparam_rm(self):
        before = self.info['hostconfig']['autoremove']
        after = self.params['rm']
        return self._diff_update_and_compare('rm', before, after)

    def diffparam_security_opt(self):
        before = self.info['hostconfig']['securityopt']
        # In rootful containers with apparmor there is a default security opt
        before = [o for o in before if 'apparmor=containers-default' not in o]
        after = self.params['security_opt']
        before, after = sorted(list(set(before))), sorted(list(set(after)))
        return self._diff_update_and_compare('security_opt', before, after)

    def diffparam_stop_signal(self):
        before = normalize_signal(self.info['config']['stopsignal'])
        after = normalize_signal(self.params['stop_signal'])
        return self._diff_update_and_compare('stop_signal', before, after)

    def diffparam_timezone(self):
        before = self.info['config'].get('timezone')
        after = self.params['timezone']
        return self._diff_update_and_compare('timezone', before, after)

    def diffparam_tmpfs(self):
        before = []
        if self.info['config']['createcommand']:
            cr_com = self.info['config']['createcommand']
            for i, v in enumerate(cr_com):
                if v == '--tmpfs':
                    before.append(cr_com[i + 1])
        after = []
        tmpfs = self.params.get('tmpfs')
        if tmpfs:
            for k, v in tmpfs.items():
                after.append('{}:{}'.format(k, v))
        before, after = sorted(list(set(before))), sorted(list(set(after)))
        return self._diff_update_and_compare('tmpfs', before, after)

    def diffparam_tty(self):
        before = self.info['config']['tty']
        after = self.params['tty']
        return self._diff_update_and_compare('tty', before, after)

    def diffparam_user(self):
        before = self.info['config']['user']
        after = self.params['user']
        return self._diff_update_and_compare('user', before, after)

    def diffparam_ulimit(self):
        after = self.params['ulimit'] or []
        # In case of latest podman
        if 'createcommand' in self.info['config']:
            ulimits = []
            for k, c in enumerate(self.info['config']['createcommand']):
                if c == '--ulimit':
                    ulimits.append(self.info['config']['createcommand'][k + 1])
            before = ulimits
            before, after = sorted(before), sorted(after)
            return self._diff_update_and_compare('ulimit', before, after)
        if after:
            ulimits = self.info['hostconfig']['ulimits']
            before = {
                u['name'].replace('rlimit_', ''): "%s:%s" % (u['soft'], u['hard']) for u in ulimits}
            after = {i.split('=')[0]: i.split('=')[1]
                     for i in self.params['ulimit']}
            new_before = []
            new_after = []
            for u in list(after.keys()):
                # We don't support unlimited ulimits because it depends on platform
                if u in before and "-1" not in after[u]:
                    new_before.append([u, before[u]])
                    new_after.append([u, after[u]])
            return self._diff_update_and_compare('ulimit', new_before, new_after)
        return self._diff_update_and_compare('ulimit', '', '')

    def diffparam_uts(self):
        before = self.info['hostconfig']['utsmode']
        after = self.params['uts']
        if self.params['pod'] and not self.module_params['uts']:
            after = before
        return self._diff_update_and_compare('uts', before, after)

    def diffparam_volume(self):
        before = []
        if self.info['config']['createcommand']:
            cr_com = self.info['config']['createcommand']
            for i, v in enumerate(cr_com):
                if v == '--volume':
                    before.append(cr_com[i + 1])
        after = self.params.get('volume')
        if not after:
            after = []
        before, after = sorted(list(set(before))), sorted(list(set(after)))
        return self._diff_update_and_compare('volume', before, after)

    def diffparam_volumes_from(self):
        # Possibly volumesfrom is not in config
        before = self.info['hostconfig'].get('volumesfrom', []) or []
        after = self.params['volumes_from'] or []
        return self._diff_update_and_compare('volumes_from', before, after)

    def diffparam_workdir(self):
        before = self.info['config']['workingdir']
        after = self.params['workdir']
        return self._diff_update_and_compare('workdir', before, after)

    def is_different(self):
        diff_func_list = [func for func in dir(self)
                          if callable(getattr(self, func)) and func.startswith(
                              "diffparam")]
        fail_fast = not bool(self.module._diff)
        different = False
        for func_name in diff_func_list:
            dff_func = getattr(self, func_name)
            if dff_func():
                if fail_fast:
                    return True
                different = True
        # Check non idempotent parameters
        for p in self.non_idempotent:
            if self.module_params[p] is not None and self.module_params[p] not in [{}, [], '']:
                different = True
        return different


def ensure_image_exists(module, image, module_params):
    """If image is passed, ensure it exists, if not - pull it or fail.

    Arguments:
        module {obj} -- ansible module object
        image {str} -- name of image

    Returns:
        list -- list of image actions - if it pulled or nothing was done
    """
    image_actions = []
    module_exec = module_params['executable']
    if not image:
        return image_actions
    rc, out, err = module.run_command([module_exec, 'image', 'exists', image])
    if rc == 0:
        return image_actions
    rc, out, err = module.run_command([module_exec, 'image', 'pull', image])
    if rc != 0:
        module.fail_json(msg="Can't pull image %s" % image, stdout=out,
                         stderr=err)
    image_actions.append("pulled image %s" % image)
    return image_actions


class PodmanContainer:
    """Perform container tasks.

    Manages podman container, inspects it and checks its current state
    """

    def __init__(self, module, name, module_params):
        """Initialize PodmanContainer class.

        Arguments:
            module {obj} -- ansible module object
            name {str} -- name of container
        """

        self.module = module
        self.module_params = module_params
        self.name = name
        self.stdout, self.stderr = '', ''
        self.info = self.get_info()
        self.version = self._get_podman_version()
        self.diff = {}
        self.actions = []

    @property
    def exists(self):
        """Check if container exists."""
        return bool(self.info != {})

    @property
    def different(self):
        """Check if container is different."""
        diffcheck = PodmanContainerDiff(
            self.module,
            self.module_params,
            self.info,
            self.get_image_info(),
            self.version)
        is_different = diffcheck.is_different()
        diffs = diffcheck.diff
        if self.module._diff and is_different and diffs['before'] and diffs['after']:
            self.diff['before'] = "\n".join(
                ["%s - %s" % (k, v) for k, v in sorted(
                    diffs['before'].items())]) + "\n"
            self.diff['after'] = "\n".join(
                ["%s - %s" % (k, v) for k, v in sorted(
                    diffs['after'].items())]) + "\n"
        return is_different

    @property
    def running(self):
        """Return True if container is running now."""
        return self.exists and self.info['State']['Running']

    @property
    def stopped(self):
        """Return True if container exists and is not running now."""
        return self.exists and not self.info['State']['Running']

    def get_info(self):
        """Inspect container and gather info about it."""
        # pylint: disable=unused-variable
        rc, out, err = self.module.run_command(
            [self.module_params['executable'], b'container', b'inspect', self.name])
        return json.loads(out)[0] if rc == 0 else {}

    def get_image_info(self):
        """Inspect container image and gather info about it."""
        # pylint: disable=unused-variable
        rc, out, err = self.module.run_command(
            [self.module_params['executable'], b'image', b'inspect', self.module_params['image']])
        return json.loads(out)[0] if rc == 0 else {}

    def _get_podman_version(self):
        # pylint: disable=unused-variable
        rc, out, err = self.module.run_command(
            [self.module_params['executable'], b'--version'])
        if rc != 0 or not out or "version" not in out:
            self.module.fail_json(msg="%s run failed!" %
                                  self.module_params['executable'])
        return out.split("version")[1].strip()

    def _perform_action(self, action):
        """Perform action with container.

        Arguments:
            action {str} -- action to perform - start, create, stop, run,
                            delete, restart
        """
        b_command = PodmanModuleParams(action,
                                       self.module_params,
                                       self.version,
                                       self.module,
                                       ).construct_command_from_params()
        if action == 'create':
            b_command.remove(b'--detach=True')
        full_cmd = " ".join([self.module_params['executable']]
                            + [to_native(i) for i in b_command])
        self.actions.append(full_cmd)
        if self.module.check_mode:
            self.module.log(
                "PODMAN-CONTAINER-DEBUG (check_mode): %s" % full_cmd)
        else:
            rc, out, err = self.module.run_command(
                [self.module_params['executable'], b'container'] + b_command,
                expand_user_and_vars=False)
            self.module.log("PODMAN-CONTAINER-DEBUG: %s" % full_cmd)
            if self.module_params['debug']:
                self.module.log("PODMAN-CONTAINER-DEBUG STDOUT: %s" % out)
                self.module.log("PODMAN-CONTAINER-DEBUG STDERR: %s" % err)
                self.module.log("PODMAN-CONTAINER-DEBUG RC: %s" % rc)
            self.stdout = out
            self.stderr = err
            if rc != 0:
                self.module.fail_json(
                    msg="Can't %s container %s" % (action, self.name),
                    stdout=out, stderr=err)

    def run(self):
        """Run the container."""
        self._perform_action('run')

    def delete(self):
        """Delete the container."""
        self._perform_action('delete')

    def stop(self):
        """Stop the container."""
        self._perform_action('stop')

    def start(self):
        """Start the container."""
        self._perform_action('start')

    def restart(self):
        """Restart the container."""
        self._perform_action('restart')

    def create(self):
        """Create the container."""
        self._perform_action('create')

    def recreate(self):
        """Recreate the container."""
        if self.running:
            self.stop()
        self.delete()
        self.create()

    def recreate_run(self):
        """Recreate and run the container."""
        if self.running:
            self.stop()
        self.delete()
        self.run()


class PodmanManager:
    """Module manager class.

    Defines according to parameters what actions should be applied to container
    """

    def __init__(self, module, params):
        """Initialize PodmanManager class.

        Arguments:
            module {obj} -- ansible module object
        """

        self.module = module
        self.results = {
            'changed': False,
            'actions': [],
            'container': {},
        }
        self.module_params = params
        self.name = self.module_params['name']
        self.executable = \
            self.module.get_bin_path(self.module_params['executable'],
                                     required=True)
        self.image = self.module_params['image']
        image_actions = ensure_image_exists(
            self.module, self.image, self.module_params)
        self.results['actions'] += image_actions
        self.state = self.module_params['state']
        self.restart = self.module_params['force_restart']
        self.recreate = self.module_params['recreate']
        self.container = PodmanContainer(
            self.module, self.name, self.module_params)

    def update_container_result(self, changed=True):
        """Inspect the current container, update results with last info, exit.

        Keyword Arguments:
            changed {bool} -- whether any action was performed
                              (default: {True})
        """
        facts = self.container.get_info() if changed else self.container.info
        out, err = self.container.stdout, self.container.stderr
        self.results.update({'changed': changed, 'container': facts,
                             'podman_actions': self.container.actions},
                            stdout=out, stderr=err)
        if self.container.diff:
            self.results.update({'diff': self.container.diff})
        if self.module.params['debug'] or self.module_params['debug']:
            self.results.update({'podman_version': self.container.version})
        self.results.update(
            {'podman_systemd': generate_systemd(self.module, self.module_params, self.name)})

    def make_started(self):
        """Run actions if desired state is 'started'."""
        if not self.image:
            if not self.container.exists:
                self.module.fail_json(msg='Cannot start container when image'
                                          ' is not specified!')
            if self.restart:
                self.container.restart()
                self.results['actions'].append('restarted %s' %
                                               self.container.name)
            else:
                self.container.start()
                self.results['actions'].append('started %s' %
                                               self.container.name)
            self.update_container_result()
            return
        if self.container.exists and self.restart:
            if self.container.running:
                self.container.restart()
                self.results['actions'].append('restarted %s' %
                                               self.container.name)
            else:
                self.container.start()
                self.results['actions'].append('started %s' %
                                               self.container.name)
            self.update_container_result()
            return
        if self.container.running and \
                (self.container.different or self.recreate):
            self.container.recreate_run()
            self.results['actions'].append('recreated %s' %
                                           self.container.name)
            self.update_container_result()
            return
        elif self.container.running and not self.container.different:
            if self.restart:
                self.container.restart()
                self.results['actions'].append('restarted %s' %
                                               self.container.name)
                self.update_container_result()
                return
            self.update_container_result(changed=False)
            return
        elif not self.container.exists:
            self.container.run()
            self.results['actions'].append('started %s' % self.container.name)
            self.update_container_result()
            return
        elif self.container.stopped and self.container.different:
            self.container.recreate_run()
            self.results['actions'].append('recreated %s' %
                                           self.container.name)
            self.update_container_result()
            return
        elif self.container.stopped and not self.container.different:
            self.container.start()
            self.results['actions'].append('started %s' % self.container.name)
            self.update_container_result()
            return

    def make_created(self):
        """Run actions if desired state is 'created'."""
        if not self.container.exists and not self.image:
            self.module.fail_json(msg='Cannot create container when image'
                                      ' is not specified!')
        if not self.container.exists:
            self.container.create()
            self.results['actions'].append('created %s' % self.container.name)
            self.update_container_result()
            return
        else:
            if (self.container.different or self.recreate):
                self.container.recreate()
                self.results['actions'].append('recreated %s' %
                                               self.container.name)
                if self.container.running:
                    self.container.start()
                    self.results['actions'].append('started %s' %
                                                   self.container.name)
                self.update_container_result()
                return
            elif self.restart:
                if self.container.running:
                    self.container.restart()
                    self.results['actions'].append('restarted %s' %
                                                   self.container.name)
                else:
                    self.container.start()
                    self.results['actions'].append('started %s' %
                                                   self.container.name)
                self.update_container_result()
                return
            self.update_container_result(changed=False)
            return

    def make_stopped(self):
        """Run actions if desired state is 'stopped'."""
        if not self.container.exists and not self.image:
            self.module.fail_json(msg='Cannot create container when image'
                                      ' is not specified!')
        if not self.container.exists:
            self.container.create()
            self.results['actions'].append('created %s' % self.container.name)
            self.update_container_result()
            return
        if self.container.stopped:
            self.update_container_result(changed=False)
            return
        elif self.container.running:
            self.container.stop()
            self.results['actions'].append('stopped %s' % self.container.name)
            self.update_container_result()
            return

    def make_absent(self):
        """Run actions if desired state is 'absent'."""
        if not self.container.exists:
            self.results.update({'changed': False})
        elif self.container.exists:
            self.container.delete()
            self.results['actions'].append('deleted %s' % self.container.name)
            self.results.update({'changed': True})
        self.results.update({'container': {},
                             'podman_actions': self.container.actions})

    def execute(self):
        """Execute the desired action according to map of actions & states."""
        states_map = {
            'present': self.make_created,
            'started': self.make_started,
            'absent': self.make_absent,
            'stopped': self.make_stopped,
            'created': self.make_created,
        }
        process_action = states_map[self.state]
        process_action()
        return self.results<|MERGE_RESOLUTION|>--- conflicted
+++ resolved
@@ -1048,7 +1048,6 @@
             after = before
         return self._diff_update_and_compare('mac_address', before, after)
 
-<<<<<<< HEAD
     def diffparam_memory(self):
         before = str(self.info['hostconfig']['memory'])
         after = self.params['memory']
@@ -1082,8 +1081,6 @@
         before, after = sorted(list(set(before))), sorted(list(set(after)))
         return self._diff_update_and_compare('mount', before, after)
 
-=======
->>>>>>> 33b28086
     def diffparam_network(self):
         net_mode_before = self.info['hostconfig']['networkmode']
         net_mode_after = ''
